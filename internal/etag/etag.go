--- conflicted
+++ resolved
@@ -24,7 +24,6 @@
 		entityValue = entityValue.Elem()
 	}
 
-<<<<<<< HEAD
 	// Handle map[string]interface{} (from $select queries)
 	if entityValue.Kind() == reflect.Map {
 		entityMap, ok := entity.(map[string]interface{})
@@ -35,14 +34,6 @@
 	}
 
 	// Get the ETag field value from struct
-=======
-	// Handle map entities (from $select operations)
-	if entityValue.Kind() == reflect.Map {
-		return generateFromMap(entity, meta)
-	}
-
-	// Get the ETag field value
->>>>>>> cc480746
 	fieldValue := entityValue.FieldByName(meta.ETagProperty.FieldName)
 	if !fieldValue.IsValid() {
 		return ""
